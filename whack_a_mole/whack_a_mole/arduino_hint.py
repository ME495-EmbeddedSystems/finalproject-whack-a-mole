"""Hint node that receives feedback from the Arduino on which button is lit."""

import rclpy
from rclpy.callback_groups import MutuallyExclusiveCallbackGroup
from rclpy.node import Node
<<<<<<< HEAD
import serial
import serial.tools.list_ports as list_ports
from std_msgs.msg import String
from std_srvs.srv import Empty
from whack_a_mole_interfaces.srv import TargetFrame

=======


import serial
import serial.tools.list_ports as list_ports

from std_msgs.msg import String

from std_srvs.srv import Empty

from whack_a_mole_interfaces.srv import TargetFrame

>>>>>>> 0d9737f0

mole_comm = serial.Serial()


class Hint(Node):
<<<<<<< HEAD
    """
    ROS2 Hint Node for serial communication and service interaction.

    Responsibilities:
    - Communicates with an Arduino device over a serial port.
    - Handles client calls to start a game and process received messages.
    - Interfaces with the `play` and `toggle_tf_publish` services.

    **Services**:
    - `call_play` (`Empty`): Initiates the game and reads serial input from the Arduino.

    **Clients**:
    - `play` (`TargetFrame`): Sends color data for target frames to a service.
    - `toggle_tf_publish` (`Empty`): Toggles the transform publisher.

    """

    def __init__(self):
        """
        Initialize the Hint node, sets up serial comm, and creates ROS2 service and clients.

        :arg None: No arguments are passed during initialization.
        :type None: NoneType

        :raises RuntimeError: If the Arduino cannot be found during serial port discovery.
        """
=======
    """Node that receives feedback from the Arduino on which button is lit."""

    def __init__(self):
        """Initialize the node."""
>>>>>>> 0d9737f0
        super().__init__('hint')

        self.play_client = self.create_client(TargetFrame, 'play')

        self.toggle_client = self.create_client(Empty, 'toggle_tf_publish')

        ARDUINO_SERIAL = '34336313537351203262'

        # ports discovery
        ports = list(list_ports.comports(True))  # get list of ports
        arduino_port = None

        # grab the port that's connected to the Arduino
        for p in ports:
            if p.serial_number == ARDUINO_SERIAL:
                arduino_port = p.device
                break

        # check Arduino has been found
        if arduino_port is None:
            self.get_logger().error('error finding arduino')

<<<<<<< HEAD
        self.connect_serial_port(serial_port=arduino_port, baud_rate=115200)
=======
        self.connect_serial_port(
            serial_port=arduino_port,
            baud_rate=115200)
>>>>>>> 0d9737f0

        self.call_play = self.create_service(
            Empty,
            'call_play',
            self.call_play_callback,
<<<<<<< HEAD
            callback_group=MutuallyExclusiveCallbackGroup()
        )

    async def call_play_callback(self, request, response):
        """
        Start playing. Callback function for the `call_play` service.

        This function starts the game by:
        - Sending a start signal (`'s'`) to the Arduino over the serial port.
        - Calling the `toggle_tf_publish` client asynchronously.
        - Continuously reading data from the Arduino and interpreting it as color frames.
        - Passing the interpreted frames to the `play` service.

        :arg request: An empty request from the `call_play` service.
        :type request: `Empty.Request`
        :arg response: An empty response returned to the service caller.
        :type response: `Empty.Response`

        :raises Exception: If the game cannot be started or serial communication fails.
        :return: The response to the service.
        :rtype: `Empty.Response`
        """
=======
            callback_group=MutuallyExclusiveCallbackGroup())

    async def call_play_callback(self, request, response):
        """Play game."""
>>>>>>> 0d9737f0
        try:
            start = str('s')
            mole_comm.write(start.encode('utf-8'))
        except Exception as e:
            self.get_logger().error(f'Could not start the game: {e}')
        empty_req = Empty.Request()
        await self.toggle_client.call_async(empty_req)
        while True:
            msg = String()
            msg = await self.read_serial_data()
            self.get_logger().info(f'{msg}')
<<<<<<< HEAD
            if msg.data == '0':
                msg.data = 'YELLOW_frame'
            elif msg.data == '1':
                msg.data = 'BLUE_frame'
            elif msg.data == '2':
                msg.data = 'GREEN_frame'
            elif msg.data == '3':
=======
            if (msg.data == '0'):
                msg.data = 'YELLOW_frame'
            elif (msg.data == '1'):
                msg.data = 'BLUE_frame'
            elif (msg.data == '2'):
                msg.data = 'GREEN_frame'
            elif (msg.data == '3'):
>>>>>>> 0d9737f0
                msg.data = 'RED_frame'
            frame_req = TargetFrame.Request()
            frame_req.color = msg
            self.get_logger().info(f'Passed the msg {msg}')
            await self.play_client.call_async(frame_req)
            self.get_logger().info('Returned from play client')
<<<<<<< HEAD

    async def read_serial_data(self):
        """
        Read serial data from the Arduino device.

        This function continuously reads from the serial port
        until valid data (`0`, `1`, `2`, or `3`) is received.

        :return: A message containing the valid serial data read from the device.
        :rtype: `String`

        :raises Exception: If there is an error reading data from the serial port.
        """
        try:
            msg = String()
            msg.data = mole_comm.readline().decode('utf-8').rstrip('\n').rstrip('\r')
            self.get_logger().info(f'{type(msg.data)}')
            while msg.data != '0' and msg.data != '1' and msg.data != '2' and msg.data != '3':
                msg.data = mole_comm.readline().decode('utf-8').rstrip('\n').rstrip('\r')
=======
        return response

    async def read_serial_data(self):
        """Read serial data."""
        try:
            msg = String()
            msg.data = (
                mole_comm.readline().decode('utf-8').rstrip('\n').rstrip('\r')
            )
            self.get_logger().info(f'{type(msg.data)}')
            while msg.data not in {'0', '1', '2', '3'}:
                msg.data = mole_comm.readline().decode('utf-8').strip()
>>>>>>> 0d9737f0
                self.get_logger().info(f'Received data from: {msg.data}')
            return msg
        except Exception as e:
            self.get_logger().error(f'Exception{e}')
            self.get_logger().error('Cannot read serial data!')
            return

    def connect_serial_port(self, serial_port, baud_rate):
<<<<<<< HEAD
        """
        Configure and opens the serial port for communication with the Arduino device.

        :arg serial_port: The name of the serial port to connect to.
        :type serial_port: str
        :arg baud_rate: The baud rate for serial communication.
        :type baud_rate: int
        """
=======
        """Connect to the serial port."""
>>>>>>> 0d9737f0
        mole_comm.port = serial_port
        mole_comm.baudrate = baud_rate
        mole_comm.timeout = 1
        mole_comm.open()


def hint_main(args=None):
<<<<<<< HEAD
    """
    Entry point for starting the Hint node.

    :arg args: Optional command-line arguments passed to the ROS2 program.
    :type args: list or NoneType
    """
=======
    """Run the Hint node."""
>>>>>>> 0d9737f0
    rclpy.init(args=args)
    node = Hint()
    rclpy.spin(node)
    rclpy.shutdown()


if __name__ == '__main__':
    import sys
    hint_main(args=sys.argv)<|MERGE_RESOLUTION|>--- conflicted
+++ resolved
@@ -3,32 +3,17 @@
 import rclpy
 from rclpy.callback_groups import MutuallyExclusiveCallbackGroup
 from rclpy.node import Node
-<<<<<<< HEAD
 import serial
 import serial.tools.list_ports as list_ports
 from std_msgs.msg import String
 from std_srvs.srv import Empty
 from whack_a_mole_interfaces.srv import TargetFrame
 
-=======
-
-
-import serial
-import serial.tools.list_ports as list_ports
-
-from std_msgs.msg import String
-
-from std_srvs.srv import Empty
-
-from whack_a_mole_interfaces.srv import TargetFrame
-
->>>>>>> 0d9737f0
 
 mole_comm = serial.Serial()
 
 
 class Hint(Node):
-<<<<<<< HEAD
     """
     ROS2 Hint Node for serial communication and service interaction.
 
@@ -55,12 +40,6 @@
 
         :raises RuntimeError: If the Arduino cannot be found during serial port discovery.
         """
-=======
-    """Node that receives feedback from the Arduino on which button is lit."""
-
-    def __init__(self):
-        """Initialize the node."""
->>>>>>> 0d9737f0
         super().__init__('hint')
 
         self.play_client = self.create_client(TargetFrame, 'play')
@@ -83,19 +62,12 @@
         if arduino_port is None:
             self.get_logger().error('error finding arduino')
 
-<<<<<<< HEAD
         self.connect_serial_port(serial_port=arduino_port, baud_rate=115200)
-=======
-        self.connect_serial_port(
-            serial_port=arduino_port,
-            baud_rate=115200)
->>>>>>> 0d9737f0
 
         self.call_play = self.create_service(
             Empty,
             'call_play',
             self.call_play_callback,
-<<<<<<< HEAD
             callback_group=MutuallyExclusiveCallbackGroup()
         )
 
@@ -118,12 +90,6 @@
         :return: The response to the service.
         :rtype: `Empty.Response`
         """
-=======
-            callback_group=MutuallyExclusiveCallbackGroup())
-
-    async def call_play_callback(self, request, response):
-        """Play game."""
->>>>>>> 0d9737f0
         try:
             start = str('s')
             mole_comm.write(start.encode('utf-8'))
@@ -135,7 +101,6 @@
             msg = String()
             msg = await self.read_serial_data()
             self.get_logger().info(f'{msg}')
-<<<<<<< HEAD
             if msg.data == '0':
                 msg.data = 'YELLOW_frame'
             elif msg.data == '1':
@@ -143,22 +108,12 @@
             elif msg.data == '2':
                 msg.data = 'GREEN_frame'
             elif msg.data == '3':
-=======
-            if (msg.data == '0'):
-                msg.data = 'YELLOW_frame'
-            elif (msg.data == '1'):
-                msg.data = 'BLUE_frame'
-            elif (msg.data == '2'):
-                msg.data = 'GREEN_frame'
-            elif (msg.data == '3'):
->>>>>>> 0d9737f0
                 msg.data = 'RED_frame'
             frame_req = TargetFrame.Request()
             frame_req.color = msg
             self.get_logger().info(f'Passed the msg {msg}')
             await self.play_client.call_async(frame_req)
             self.get_logger().info('Returned from play client')
-<<<<<<< HEAD
 
     async def read_serial_data(self):
         """
@@ -178,20 +133,6 @@
             self.get_logger().info(f'{type(msg.data)}')
             while msg.data != '0' and msg.data != '1' and msg.data != '2' and msg.data != '3':
                 msg.data = mole_comm.readline().decode('utf-8').rstrip('\n').rstrip('\r')
-=======
-        return response
-
-    async def read_serial_data(self):
-        """Read serial data."""
-        try:
-            msg = String()
-            msg.data = (
-                mole_comm.readline().decode('utf-8').rstrip('\n').rstrip('\r')
-            )
-            self.get_logger().info(f'{type(msg.data)}')
-            while msg.data not in {'0', '1', '2', '3'}:
-                msg.data = mole_comm.readline().decode('utf-8').strip()
->>>>>>> 0d9737f0
                 self.get_logger().info(f'Received data from: {msg.data}')
             return msg
         except Exception as e:
@@ -200,7 +141,6 @@
             return
 
     def connect_serial_port(self, serial_port, baud_rate):
-<<<<<<< HEAD
         """
         Configure and opens the serial port for communication with the Arduino device.
 
@@ -209,9 +149,6 @@
         :arg baud_rate: The baud rate for serial communication.
         :type baud_rate: int
         """
-=======
-        """Connect to the serial port."""
->>>>>>> 0d9737f0
         mole_comm.port = serial_port
         mole_comm.baudrate = baud_rate
         mole_comm.timeout = 1
@@ -219,16 +156,12 @@
 
 
 def hint_main(args=None):
-<<<<<<< HEAD
     """
     Entry point for starting the Hint node.
 
     :arg args: Optional command-line arguments passed to the ROS2 program.
     :type args: list or NoneType
     """
-=======
-    """Run the Hint node."""
->>>>>>> 0d9737f0
     rclpy.init(args=args)
     node = Hint()
     rclpy.spin(node)
