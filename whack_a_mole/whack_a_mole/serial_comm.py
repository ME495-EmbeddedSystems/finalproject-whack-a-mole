--- conflicted
+++ resolved
@@ -1,278 +1,79 @@
-<<<<<<< HEAD
-"""
-Communication Node
-==================
+"""Integrate the hammer actuation with the MotionPlanner."""
 
-This module implements the `CommunicationNode` class, which facilitates serial communication with an Arduino to control a hammer's actuation in the Whack-A-Mole game.
+from geometry_msgs.msg import Pose
 
-Classes
--------
-CommunicationNode
-    A node that manages communication with the Arduino and handles hammer actuation using a ROS2 action server.
+from object_mover.MotionPlanningInterface import MotionPlanningInterface
 
-Functions
----------
-node_main(args=None)
-    Entry point to run the `CommunicationNode`.
-"""
-=======
-"""Node for communication with the Arduino to actuate hammer swing."""
->>>>>>> 0d9737f0
+from object_mover_interfaces.srv import PickPose
 
 import rclpy
-from rclpy.action import ActionServer
+from rclpy.action import ActionClient
+from rclpy.callback_groups import MutuallyExclusiveCallbackGroup
 from rclpy.node import Node
-
-import serial
-import serial.tools.list_ports as list_ports
 
 from std_msgs.msg import String
 
 from whack_a_mole_interfaces.action import ActuateServo
 
-ser_comm = serial.Serial()
 
-
-class CommunicationNode(Node):
-<<<<<<< HEAD
-    """
-    ROS2 Node for Arduino communication and hammer actuation control.
-
-    This node:
-    - Establishes a serial connection with the Arduino.
-    - Handles hammer actuation through a ROS2 action server.
-    """
-
-    def __init__(self):
-        """
-        Initializes the CommunicationNode.
-
-        - Discovers and connects to the Arduino via serial port.
-        - Sets up the `swing_hammer` ROS2 action server.
-
-        :arg None: No arguments are passed during initialization.
-        :type None: NoneType
-
-        :raises RuntimeError: If the Arduino cannot be found during serial port discovery.
-        """
-=======
-    """Node for communication with the Arduino to actuate hammer swing."""
+class Swing(Node):
+    """Node for swinging the hammer."""
 
     def __init__(self):
         """Initialize the node."""
->>>>>>> 0d9737f0
-        super().__init__('comm_node')
+        super().__init__('swing')
+        self.mpi = MotionPlanningInterface(self)
+        self.serv = self.create_service(
+            PickPose,
+            'pick',
+            self.pick_callback,
+            callback_group=MutuallyExclusiveCallbackGroup(),
+        )
 
-        # Create an action server for swinging the hammer
-        self.hammer_action_server = ActionServer(
+        self.hammer_client = ActionClient(
             self,
             ActuateServo,
-            'swing_hammer',
-            self.swing_callback
+            'swing_hammer'
         )
-<<<<<<< HEAD
 
-        # Expected Arduino serial number
-        ARDUINO_SERIAL = "F412FA6FA49C"
-=======
-        ARDUINO_SERIAL = 'F412FA6FA49C'
->>>>>>> 0d9737f0
+    async def pick_callback(self, request: PickPose, response):
+        """
+        Trigger to pick object.
 
-        # Discover available ports
-        ports = list(list_ports.comports(True))  # Get list of ports
-        arduino_port = None
+        :param request: service request object
+        :type request: object_mover_interfaces.srv.PickPose
+        :returns: response to service call
+        :rtype: bool
+        """
+        object_pose = Pose()
+        object_pose = request.pick_point
 
-        # Find the port connected to the Arduino
-        for p in ports:
-            if p.serial_number == ARDUINO_SERIAL:
-                arduino_port = p.device
-                break
+        # Step 1: Move arm to button
+        pose1 = object_pose
+        traj1 = await self.mpi.plan_path(goal_pose=pose1)
+        _ = await self.mpi.exec_path(traj1)
+        self.get_logger().info('Step 3: Finished moving arm to button')
 
-        # Check if the Arduino was detected
-        if arduino_port is None:
-<<<<<<< HEAD
-            self.get_logger().error("Error finding Arduino")
-=======
-            self.get_logger.error('error finding arduino')
->>>>>>> 0d9737f0
+        # Step 2: Actuating the hammer to hit!
+        msg = String()
+        actuate_msg = ActuateServo.Goal()
+        msg.data = 'hit'
+        actuate_msg.position = msg
+        goal_handle = await self.hammer_client.send_goal_async(actuate_msg)
+        self.get_logger().info(f'Actuating hammer to {msg.data}!')
+        await goal_handle.get_result_async()
 
-        # Establish serial communication with the Arduino
-        self.connect_serial_port(serial_port=arduino_port, baud_rate=115200)
-
-    async def swing_callback(self, goal_handle):
-<<<<<<< HEAD
-        """
-        Handles the `swing_hammer` action server callback.
-
-        This callback determines whether to "raise" or "hit" the hammer based on the request. It sends the appropriate command to the Arduino and waits for completion.
-
-        :arg goal_handle: The action handle containing the request details.
-        :type goal_handle: `ActuateServo.GoalHandle`
-
-        :return: The result of the hammer actuation.
-        :rtype: `ActuateServo.Result`
-
-        :raises ValueError: If the request position is invalid or not of type `String`.
-        """
-        # Ensure the request position is a String
-        if not isinstance(goal_handle.request.position, String):
-            self.get_logger().error(f"Expected String for position, got: {type(goal_handle.request.position)}")
-=======
-        """Actuate hammer once goal is received."""
-        if not isinstance(goal_handle.request.position, String):
-            self.get_logger().error(f'Expected string for position, got: {
-                type(goal_handle.request.position)}')
->>>>>>> 0d9737f0
-            result = ActuateServo.Result()
-            result.res = False  # Signal an error in the result
-            goal_handle.abort()  # Abort the goal
-            return result
-
-<<<<<<< HEAD
-        # Process the request position
-        if goal_handle.request.position.data == 'raise':
-            # Command Arduino to raise the hammer
-=======
-        if (goal_handle.request.position.data == 'raise'):
->>>>>>> 0d9737f0
-            msg = String()
-            msg.data = 'r'
-            self.write_serial_data(msg)
-            self.get_logger().info('Raising the hammer')
-<<<<<<< HEAD
-        elif goal_handle.request.position.data == 'hit':
-            # Command Arduino to hit
-=======
-        elif (goal_handle.request.position.data == 'hit'):
->>>>>>> 0d9737f0
-            msg = String()
-            msg.data = 'h'
-            self.write_serial_data(msg)
-            self.get_logger().info('Hitting the hammer')
-        else:
-<<<<<<< HEAD
-            # Handle invalid input
-            self.get_logger().error("No valid string option sent. Send 'raise' or 'hit'!")
-
-        self.get_logger().info('Arduino finished moving hammer, proceeding to the next step')
-
-        # Return success result
-=======
-            self.get_logger().error(
-                'No valid string option sent, Send raise or hit!')
-
-        _ = await self.read_serial_data()
-        self.get_logger().info(
-            'Arduino finished moving hammer, moving on to next step')
-
->>>>>>> 0d9737f0
-        result = ActuateServo.Result()
-        result.res = True
-        goal_handle.succeed()
-        return result
-
-    def write_serial_data(self, msg: String):
-<<<<<<< HEAD
-        """
-        Sends a message to the Arduino over the serial connection.
-
-        :arg msg: The message to send.
-        :type msg: `String`
-
-        :raises Exception: If the serial communication fails.
-        """
-=======
-        """Write data to the serial port."""
->>>>>>> 0d9737f0
-        try:
-            msg = str(msg.data)
-            ser_comm.write(msg.encode('utf-8'))
-        except Exception as e:
-            self.get_logger().error(f'Cannot write serial data!: {e}')
-
-    async def read_serial_data(self):
-<<<<<<< HEAD
-        """
-        Reads data from the Arduino until a specific condition is met.
-
-        The function waits for the Arduino to send the character `'d'`.
-
-        :return: `True` if `'d'` is received; `False` otherwise.
-        :rtype: bool
-
-        :raises Exception: If there is an error during serial reading.
-        """
-        try:
-            msg = String()
-            msg.data = ser_comm.readline().decode("utf-8").rstrip("\n").rstrip("\r")
-            while msg.data != 'd':  # Loop until `'d'` is received
-                msg.data = ser_comm.readline().decode("utf-8").rstrip("\n").rstrip("\r")
-                self.get_logger().info(f'Received: {msg.data}')
-            return True 
-=======
-        """Read serial data."""
-        try:
-            msg = String()
-            msg.data = (
-                ser_comm.readline().decode('utf-8').rstrip('\n').rstrip('\r')
-            )
-            while msg.data != 'd':
-                raw_data = ser_comm.readline()
-                decoded_data = raw_data.decode('utf-8')
-                stripped_newline = decoded_data.rstrip('\n')
-                final_data = stripped_newline.rstrip('\r')
-                msg.data = final_data
-                self.get_logger().info(f'{msg.data}')
-            return True
->>>>>>> 0d9737f0
-        except Exception as e:
-            self.get_logger().error(f'Cannot read serial data!: {e}')
-            return False
-
-    def connect_serial_port(self, serial_port, baud_rate):
-<<<<<<< HEAD
-        """
-        Configures and opens the serial connection.
-
-        :arg serial_port: The serial port to connect to.
-        :type serial_port: str
-        :arg baud_rate: The baud rate for serial communication.
-        :type baud_rate: int
-
-        :raises Exception: If the serial connection cannot be established.
-        """
-=======
-        """Connect to the serial port."""
->>>>>>> 0d9737f0
-        ser_comm.port = serial_port
-        ser_comm.baudrate = baud_rate
-        ser_comm.timeout = 1
-        ser_comm.open()
+        return response
 
 
-def node_main(args=None):
-<<<<<<< HEAD
-    """
-    Entry point to run the `CommunicationNode`.
-
-    Initializes the ROS2 node and starts spinning.
-
-    :arg args: Optional arguments for the ROS2 node.
-    :type args: list or NoneType
-    """
-=======
-    """Run the Communication node."""
->>>>>>> 0d9737f0
+def main(args=None):
+    """Run the Swing node."""
     rclpy.init(args=args)
-    node = CommunicationNode()
+    node = Swing()
     rclpy.spin(node)
     rclpy.shutdown()
 
 
-<<<<<<< HEAD
-if __name__ == "__main__":
-=======
 if __name__ == '__main__':
->>>>>>> 0d9737f0
     import sys
-    node_main(args=sys.argv)+    main(args=sys.argv)