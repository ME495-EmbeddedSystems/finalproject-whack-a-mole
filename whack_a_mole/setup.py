--- conflicted
+++ resolved
@@ -9,15 +9,12 @@
     data_files=[
         ('share/ament_index/resource_index/packages',
             ['resource/' + package_name]),
-<<<<<<< HEAD
         ('share/' + package_name, ['package.xml']),
         ('share/' + package_name, ['launch/camera.launch.py']),
         ('share/' + package_name, ['config/tags.yaml']),
         ('share/' + package_name, ['config/tags_tf.rviz']),
-=======
         ('share/' + package_name, ['package.xml', 
                                    'launch/planner_swing.launch.xml']),
->>>>>>> 49c738fb
     ],
     install_requires=['setuptools'],
     zip_safe=True,
